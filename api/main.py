--- conflicted
+++ resolved
@@ -13,15 +13,6 @@
 from fastapi.middleware.cors import CORSMiddleware
 from fastapi.params import Form
 from models import User, Video, Vote
-from moviepy.editor import VideoFileClip
-from pydantic import BaseModel
-<<<<<<< HEAD
-from typing import List
-import logging
-import uvicorn
-
-from database import get_db, Base, engine
-from models import User, Video, Vote
 from schemas import ( UserLogin, UserSignup, UserAuthResponse, Token, 
     UserResponse,
     VideoUploadResponse
@@ -29,12 +20,12 @@
 from auth import get_password_hash, verify_password, create_access_token, verify_token, get_current_user
 from routers import public
 from datetime import timedelta
-=======
+from moviepy.editor import VideoFileClip
+from pydantic import BaseModel
 from schemas import (Token, UserAuthResponse, UserLogin, UserResponse,
                      UserSignup, VideoUploadResponse)
 from sqlalchemy import create_engine
 from sqlalchemy.orm import Session
->>>>>>> 045962d4
 
 # Constants
 API_TITLE = "ANB Rising Stars Showcase API"
